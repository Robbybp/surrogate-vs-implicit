#  ___________________________________________________________________________
#
#  Surrogate vs. Implicit: Experiments comparing nonlinear optimization
#  formulations
#
#  Copyright (c) 2023. Triad National Security, LLC. All rights reserved.
#
#  This program was produced under U.S. Government contract 89233218CNA000001
#  for Los Alamos National Laboratory (LANL), which is operated by Triad
#  National Security, LLC for the U.S. Department of Energy/National Nuclear
#  Security Administration. All rights in the program are reserved by Triad
#  National Security, LLC, and the U.S. Department of Energy/National Nuclear
#  Security Administration. The Government is granted for itself and others
#  acting on its behalf a nonexclusive, paid-up, irrevocable worldwide license
#  in this material to reproduce, prepare derivative works, distribute copies
#  to the public, perform publicly and display publicly, and to permit others
#  to do so.
#
#  This software is distributed under the 3-clause BSD license.
#  ___________________________________________________________________________

import os
import pyomo.environ as pyo
from pyomo.common.timing import TicTocTimer, HierarchicalTimer
from pyomo.contrib.incidence_analysis import solve_strongly_connected_components
from svi.auto_thermal_reformer.fullspace_flowsheet import (
    make_optimization_model,
    make_simulation_model,
)
import svi.auto_thermal_reformer.config as config
import pandas as pd
import numpy as np


df = {key: [] for key in config.PARAM_SWEEP_KEYS}


INVALID = None


def main(X,P):
    m = make_optimization_model(X,P)

    # For instance 13 in the param sweep, these options give a quite interesting local
    # solution.
    solver = config.get_optimization_solver()
    intermediate_cb = solver.config.intermediate_callback
    htimer = HierarchicalTimer()
    timer = TicTocTimer()
    timer.tic("starting timer")
    print(f"Solving sample with X={X}, P={P}")
<<<<<<< HEAD
    results = solver.solve(m, tee=True)
=======
    results = solver.solve(m, tee=True, timer=htimer)
>>>>>>> 3412c675
    dT = timer.toc("end timer")
    f_eval_time = htimer.timers["solve"].timers["function"].total_time
    j_eval_time = htimer.timers["solve"].timers["jacobian"].total_time
    h_eval_time = htimer.timers["solve"].timers["hessian"].total_time
    df[list(df.keys())[0]].append(X)
    df[list(df.keys())[1]].append(P)
    df[list(df.keys())[2]].append(results.solver.termination_condition)
    if pyo.check_optimal_termination(results):
<<<<<<< HEAD
        df[list(df.keys())[3]].append(dT)
        df[list(df.keys())[4]].append(pyo.value(m.fs.product.mole_frac_comp[0,'H2']))
        df[list(df.keys())[5]].append(pyo.value(m.fs.reformer_mix.steam_inlet.flow_mol[0]))
        df[list(df.keys())[6]].append(pyo.value(m.fs.reformer_bypass.split_fraction[0,'bypass_outlet']))
        df[list(df.keys())[7]].append(pyo.value(m.fs.feed.outlet.flow_mol[0]))
=======
        df["Time"].append(dT)
        df["Objective"].append(pyo.value(m.fs.product.mole_frac_comp[0,'H2']))
        df["Steam"].append(pyo.value(m.fs.reformer_mix.steam_inlet.flow_mol[0]))
        df["Bypass Frac"].append(pyo.value(m.fs.reformer_bypass.split_fraction[0,'bypass_outlet']))
        df["CH4 Feed"].append(pyo.value(m.fs.feed.outlet.flow_mol[0]))
        df["Iterations"].append(len(intermediate_cb.iterate_data))
        df["function-time"].append(f_eval_time)
        df["jacobian-time"].append(j_eval_time)
        df["hessian-time"].append(h_eval_time)
>>>>>>> 3412c675
    else:
        # If the solver didn't converge, we don't care about the solve time,
        # the objective, or any of the degree of freedom values.
        for key in config.PARAM_SWEEP_KEYS:
            if key not in ("X", "P", "Termination"):
                df[key].append(INVALID)


if __name__ == "__main__":
    argparser = config.get_sweep_argparser()
    argparser.add_argument(
        "--fname",
        default="fullspace-sweep.csv",
        help="Base file name for parameter sweep results"
    )
    args = argparser.parse_args()
    xp_samples = config.get_parameter_samples(args)

    fpath = os.path.join(args.data_dir, args.fname)

    for i, (X, P) in enumerate(xp_samples):
        print(f"Running sample {i} with X={X}, P={P}")
        try:
            main(X,P)
        except AssertionError:
            df[list(df.keys())[0]].append(X)
            df[list(df.keys())[1]].append(P)
            df[list(df.keys())[2]].append("AssertionError")
            for key in config.PARAM_SWEEP_KEYS:
                if key not in ("X", "P", "Termination"):
                    df[key].append(INVALID)
        except OverflowError:
            df[list(df.keys())[0]].append(X)
            df[list(df.keys())[1]].append(P)
            df[list(df.keys())[2]].append("OverflowError")
            for key in config.PARAM_SWEEP_KEYS:
                if key not in ("X", "P", "Termination"):
                    df[key].append(INVALID)
        except RuntimeError:
            df[list(df.keys())[0]].append(X)
            df[list(df.keys())[1]].append(P)
            df[list(df.keys())[2]].append("RuntimeError")
            for key in config.PARAM_SWEEP_KEYS:
                if key not in ("X", "P", "Termination"):
                    df[key].append(INVALID)
   
    df = pd.DataFrame(df)
    print(df)
    if args.no_save:
        print(f"--no-save set. Not saving results")
    else:
        print(f"Writing sweep results to {fpath}")
        df.to_csv(fpath)<|MERGE_RESOLUTION|>--- conflicted
+++ resolved
@@ -49,11 +49,7 @@
     timer = TicTocTimer()
     timer.tic("starting timer")
     print(f"Solving sample with X={X}, P={P}")
-<<<<<<< HEAD
-    results = solver.solve(m, tee=True)
-=======
     results = solver.solve(m, tee=True, timer=htimer)
->>>>>>> 3412c675
     dT = timer.toc("end timer")
     f_eval_time = htimer.timers["solve"].timers["function"].total_time
     j_eval_time = htimer.timers["solve"].timers["jacobian"].total_time
@@ -62,13 +58,6 @@
     df[list(df.keys())[1]].append(P)
     df[list(df.keys())[2]].append(results.solver.termination_condition)
     if pyo.check_optimal_termination(results):
-<<<<<<< HEAD
-        df[list(df.keys())[3]].append(dT)
-        df[list(df.keys())[4]].append(pyo.value(m.fs.product.mole_frac_comp[0,'H2']))
-        df[list(df.keys())[5]].append(pyo.value(m.fs.reformer_mix.steam_inlet.flow_mol[0]))
-        df[list(df.keys())[6]].append(pyo.value(m.fs.reformer_bypass.split_fraction[0,'bypass_outlet']))
-        df[list(df.keys())[7]].append(pyo.value(m.fs.feed.outlet.flow_mol[0]))
-=======
         df["Time"].append(dT)
         df["Objective"].append(pyo.value(m.fs.product.mole_frac_comp[0,'H2']))
         df["Steam"].append(pyo.value(m.fs.reformer_mix.steam_inlet.flow_mol[0]))
@@ -78,7 +67,6 @@
         df["function-time"].append(f_eval_time)
         df["jacobian-time"].append(j_eval_time)
         df["hessian-time"].append(h_eval_time)
->>>>>>> 3412c675
     else:
         # If the solver didn't converge, we don't care about the solve time,
         # the objective, or any of the degree of freedom values.
