#  ___________________________________________________________________________
#
#  Surrogate vs. Implicit: Experiments comparing nonlinear optimization
#  formulations
#
#  Copyright (c) 2023. Triad National Security, LLC. All rights reserved.
#
#  This program was produced under U.S. Government contract 89233218CNA000001
#  for Los Alamos National Laboratory (LANL), which is operated by Triad
#  National Security, LLC for the U.S. Department of Energy/National Nuclear
#  Security Administration. All rights in the program are reserved by Triad
#  National Security, LLC, and the U.S. Department of Energy/National Nuclear
#  Security Administration. The Government is granted for itself and others
#  acting on its behalf a nonexclusive, paid-up, irrevocable worldwide license
#  in this material to reproduce, prepare derivative works, distribute copies
#  to the public, perform publicly and display publicly, and to permit others
#  to do so.
#
#  This software is distributed under the 3-clause BSD license.
#  __________________________________________________________________________

######## IMPORT PACKAGES ########
import pyomo.environ as pyo
import pandas as pd
import numpy as np
from pyomo.environ import (
    Constraint,
    Var,
    ConcreteModel,
    Expression,
    Objective,
    TransformationFactory,
    value,
    units as pyunits,
)

from pyomo.contrib.incidence_analysis import solve_strongly_connected_components
from svi.auto_thermal_reformer.fullspace_flowsheet import make_simulation_model

import matplotlib.pyplot as plt
from matplotlib.colors import ListedColormap
from matplotlib.patches import Patch
import seaborn as sns
import argparse

argparser = argparse.ArgumentParser()
# First positional argument is the file with data from the experiments
argparser.add_argument("experiment_fname")
argparser.add_argument("--validation-fname", default=None)
argparser.add_argument("--fullspace-fname", default=None)

###### FUNCTION TO VALIDATE ALAMO AND NEURAL NETWORK RESULTS ######

def validate_alamo_or_nn(
    experiment_fname,
    validation_fname=None,
):
    """Validate the results of an optimization with a surrogate model by using
    the calculated inputs to simulate the original, "full space" model.

    The main output is the objective function (outlet concentration of H2)
    value obtained by simulating the full space model with the inputs from
    optimization with the surrogate.

    """
    df = pd.read_csv(experiment_fname)

    # Parse the data needed for validation
    validation_inputs = df[['X', 'P', 'Steam', 'Bypass Frac', 'CH4 Feed']]
    
    # Create an empty dataframe to store the objective value from the validation process.
    # df_val_res stores the result of the full space simulation that takes surrogate DOF
    # as inputs.

    df_val_res = {'X':[], 'P':[], 'Objective':[]} 

    for index, row in validation_inputs.iterrows():
        X = row['X']
        P = row['P']
        Steam = row['Steam']
        Bypass_Frac = row['Bypass Frac']
        CH4_Feed = row['CH4 Feed']

        m = make_simulation_model(
            P,
            conversion=X,
            flow_H2O=Steam,
            bypass_fraction=Bypass_Frac,
            feed_flow_CH4=CH4_Feed,
        )
        try:
            calc_var_kwds = dict(eps=1e-7)
            solve_kwds = dict(tee=True)
            solver = pyo.SolverFactory("ipopt")
            solve_strongly_connected_components(
                m,
                solver=solver,
                calc_var_kwds=calc_var_kwds,
                solve_kwds=solve_kwds,
            )
            
            solver.solve(m, tee=True)
            # TODO: Make sure the solution is feasible.
            df_val_res['X'].append(X)
            df_val_res['P'].append(P)
            df_val_res['Objective'].append(value(m.fs.product.mole_frac_comp[0,'H2']))
        except ValueError:
            df_val_res['X'].append(X)
            df_val_res['P'].append(P)
            # TODO: Use something other than 999 to indicate a failed simulation
            df_val_res['Objective'].append(999)

    df_val_res = pd.DataFrame(df_val_res)

    if validation_fname is not None:
        df_val_res.to_csv(validation_fname)

    return df_val_res

<<<<<<< HEAD
def calculate_error_in_objectives(fname_1 = "implicit_experiment.csv",
                                  fname_2 = "alamo_validation.csv",
                                  fname_3 = "alamo_experiment.csv"):
=======

def calculate_error_in_objectives(
    fname_1 = "fullspace_experiment.csv",
    fname_2 = "alamo_validation_csv",
):
>>>>>>> 5a3b4f9b
    
    df_implicit = pd.read_csv(fname_1)
    df_val_res = pd.read_csv(fname_2)
    df_surrogate = pd.read_csv(fname_3)
    
    list_of_optimalsurr_results = list()
    list_of_optimalimp_results = list()
    intersected_list = list()
    list_of_invalid_ind = list()

    for index, row in df_surrogate.iterrows():
        if row['Termination'] == "optimal":
            list_of_optimalsurr_results.append(index)
    
    for index, row in df_implicit.iterrows():
        if row['Termination'] == 'optimal':
            list_of_optimalimp_results.append(index)

    for index, row in df_val_res.iterrows():
        if row['Objective'] == 999:
            list_of_invalid_ind.append(index)

<<<<<<< HEAD
    for e in list_of_optimalsurr_results:
        if e in list_of_optimalimp_results:
            intersected_list.append(e)

    for e in list_of_invalid_ind:
        if e in intersected_list:
            intersected_list.remove(e)

    df_implicit_filtered = df_implicit.iloc[intersected_list]
    df_val_res_filtered = df_val_res.iloc[intersected_list]
    
    errors  = (abs(df_implicit_filtered['Objective'] - df_val_res_filtered['Objective']) / df_implicit_filtered['Objective']).tolist()
=======
    errors  = (abs(df_fullspace_filtered['Objective'] - df_val_res_filtered['Objective']) / df_fullspace_filtered['Objective']).tolist()

>>>>>>> 5a3b4f9b
    average_error = sum(errors) * 100 / len(df_val_res_filtered.index)

    if 'alamo' in fname_2:
        print("The average error in ALAMO is:",average_error, "%.")
    if 'nn' in fname_2:
        print("The average error in NN is:", average_error, "%.")


def plot_convergence_reliability(fname = 'implicit_experiment.csv'):
    data = pd.read_csv(fname)
    
    if 'full' in fname:
        name = 'Full Space'
    if 'implicit' in fname:
        name = 'Implicit Function'
    if 'alamo' in fname:
        name = 'ALAMO Surrogate'
    if 'nn' in fname:
        name = 'Neural Network Surrogate'

    condition = data['Termination'] == 'optimal'
    data.loc[condition,'Termination'] = 1
    data.loc[~condition,'Termination'] = 0
    
    data = data.drop('Unnamed: 0', axis = 1)
    data['Termination'] = data['Termination'].astype(float)

    data['P'] = data['P'] / 1e6
    data['P'] = data['P'].round(2)

    df_for_plotting = data[['X','P','Termination']]
    pivoting = np.round(pd.pivot_table(df_for_plotting,
                                       values = 'Termination',
                                       index = 'X',
                                       columns = 'P',
                                       aggfunc = 'first'),2)

    fig = plt.figure(figsize = (7,7))
    ax = sns.heatmap(pivoting, linewidths = 1, linecolor = 'darkgray', 
                     linewidth = 1, cbar = False, cmap = ListedColormap(['black','bisque']))

    plt.title(name+' Formulation', fontsize = 18.5)
    plt.xlabel("Pressure (MPa)", fontsize = 18.5)
    plt.ylabel("Conversion", fontsize = 18.5)

    original_labels_conversion = [0.90, 0.91, 0.92, 0.93, 0.94, 0.95, 0.96, 0.97]
    new_labels_conversion = [0.91, 0.93, 0.95, 0.97]
    labels_conversion_plotting = [label if label in new_labels_conversion else "" for label in original_labels_conversion]
    ax.set_yticklabels(labels_conversion_plotting, fontsize = 16.5)

    original_labels_pressure = [1.45, 1.52, 1.59, 1.66, 1.73, 1.80, 1.87, 1.94]
    new_labels_pressure = [1.52, 1.66, 1.80, 1.94]
    labels_pressure_plotting = [label if label in new_labels_pressure else "" for label in original_labels_pressure]
    ax.set_xticklabels(labels_pressure_plotting, fontsize = 16.5)

    legend_handles = [Patch(color = 'bisque', label = 'Successful'),
                      Patch(color = 'black', label = 'Unsuccessful')]

    plt.legend(handles = legend_handles, ncol = 1, fontsize = 16, handlelength = .8, bbox_to_anchor = (1.05,1),
               loc = 'upper left', borderaxespad = 0)

    plt.gca().invert_yaxis()
<<<<<<< HEAD
    fig.savefig(name + ' Plot', bbox_inches='tight')

if __name__ == "__main__":
    validate_alamo_or_nn(fname = "nn_experiment.csv")
    calculate_error_in_objectives(fname_1 = "implicit_experiment.csv", fname_2 = "nn_validation.csv", fname_3 = "nn_experiment.csv")
    plot_convergence_reliability(fname = 'nn_experiment.csv')
=======

    fig.savefig(name + ' Plot', bbox_inches='tight')

if __name__ == "__main__":
    args = argparser.parse_args()
    print(args.experiment_fname)
    #validate_alamo_or_nn(args.experiment_fname, args.validation_fname)
    calculate_error_in_objectives(args.fullspace_fname, args.experiment_fname)
    #plot_convergence_reliability(fname = 'nn_experiment.csv')
    #fig.savefig('implicit_fs_plot', bbox_inches='tight')
>>>>>>> 5a3b4f9b
<|MERGE_RESOLUTION|>--- conflicted
+++ resolved
@@ -117,56 +117,33 @@
 
     return df_val_res
 
-<<<<<<< HEAD
-def calculate_error_in_objectives(fname_1 = "implicit_experiment.csv",
-                                  fname_2 = "alamo_validation.csv",
-                                  fname_3 = "alamo_experiment.csv"):
-=======
 
 def calculate_error_in_objectives(
     fname_1 = "fullspace_experiment.csv",
     fname_2 = "alamo_validation_csv",
 ):
->>>>>>> 5a3b4f9b
-    
-    df_implicit = pd.read_csv(fname_1)
+    
+    df_fullspace = pd.read_csv(fname_1)
     df_val_res = pd.read_csv(fname_2)
-    df_surrogate = pd.read_csv(fname_3)
-    
-    list_of_optimalsurr_results = list()
-    list_of_optimalimp_results = list()
-    intersected_list = list()
-    list_of_invalid_ind = list()
-
-    for index, row in df_surrogate.iterrows():
+    
+    list_of_optimal_results = list()
+    list_of_invalid_indices = list()
+
+    for index, row in df_fullspace.iterrows():
         if row['Termination'] == "optimal":
-            list_of_optimalsurr_results.append(index)
-    
-    for index, row in df_implicit.iterrows():
-        if row['Termination'] == 'optimal':
-            list_of_optimalimp_results.append(index)
-
+            list_of_optimal_results.append(index)
     for index, row in df_val_res.iterrows():
         if row['Objective'] == 999:
-            list_of_invalid_ind.append(index)
-
-<<<<<<< HEAD
-    for e in list_of_optimalsurr_results:
-        if e in list_of_optimalimp_results:
-            intersected_list.append(e)
-
-    for e in list_of_invalid_ind:
-        if e in intersected_list:
-            intersected_list.remove(e)
-
-    df_implicit_filtered = df_implicit.iloc[intersected_list]
-    df_val_res_filtered = df_val_res.iloc[intersected_list]
-    
-    errors  = (abs(df_implicit_filtered['Objective'] - df_val_res_filtered['Objective']) / df_implicit_filtered['Objective']).tolist()
-=======
+            list_of_invalid_indices.append(index)
+        
+    df_fullspace_filtered = df_fullspace.iloc[list_of_optimal_results]
+    df_val_res_filtered = df_val_res.iloc[list_of_optimal_results]
+    
+    df_fullspace_filtered = df_fullspace_filtered.drop(list_of_invalid_indices, axis = 0)
+    df_val_res_filtered = df_val_res_filtered.drop(list_of_invalid_indices, axis = 0)
+
     errors  = (abs(df_fullspace_filtered['Objective'] - df_val_res_filtered['Objective']) / df_fullspace_filtered['Objective']).tolist()
 
->>>>>>> 5a3b4f9b
     average_error = sum(errors) * 100 / len(df_val_res_filtered.index)
 
     if 'alamo' in fname_2:
@@ -229,14 +206,6 @@
                loc = 'upper left', borderaxespad = 0)
 
     plt.gca().invert_yaxis()
-<<<<<<< HEAD
-    fig.savefig(name + ' Plot', bbox_inches='tight')
-
-if __name__ == "__main__":
-    validate_alamo_or_nn(fname = "nn_experiment.csv")
-    calculate_error_in_objectives(fname_1 = "implicit_experiment.csv", fname_2 = "nn_validation.csv", fname_3 = "nn_experiment.csv")
-    plot_convergence_reliability(fname = 'nn_experiment.csv')
-=======
 
     fig.savefig(name + ' Plot', bbox_inches='tight')
 
@@ -246,5 +215,4 @@
     #validate_alamo_or_nn(args.experiment_fname, args.validation_fname)
     calculate_error_in_objectives(args.fullspace_fname, args.experiment_fname)
     #plot_convergence_reliability(fname = 'nn_experiment.csv')
-    #fig.savefig('implicit_fs_plot', bbox_inches='tight')
->>>>>>> 5a3b4f9b
+    #fig.savefig('implicit_fs_plot', bbox_inches='tight')