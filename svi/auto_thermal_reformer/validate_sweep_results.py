--- conflicted
+++ resolved
@@ -47,7 +47,7 @@
 from matplotlib.patches import Patch
 import seaborn as sns
 import argparse
-NON_OPTIMAL = "NaN"
+
 
 INVALID = None
 
@@ -81,10 +81,7 @@
     for index, row in validation_inputs.iterrows():
         X = row['X']
         P = row['P']
-<<<<<<< HEAD
-=======
         print(f"Validating sample {index} with X={X}, P={P}")
->>>>>>> 613c0ef3
         Termination = row['Termination']
         Steam = row['Steam']
         Bypass_Frac = row['Bypass Frac']
@@ -116,18 +113,6 @@
             df_val_res['Feasible'].append(valid)
             df_val_res['Objective'].append(value(m.fs.product.mole_frac_comp[0,'H2']))
         else:
-<<<<<<< HEAD
-            df_val_res['X'].append(X)
-            df_val_res['P'].append(P)
-            df_val_res['Infeasibility'].append(NON_OPTIMAL)
-            df_val_res['Feasible'].append(NON_OPTIMAL)
-            df_val_res['Objective'].append(NON_OPTIMAL)
-
-    df_val_res = pd.DataFrame(df_val_res)
-
-    return df_val_res
-
-=======
             print("Optimization did not converge successfully. Skipping validation.")
             df_val_res['X'].append(X)
             df_val_res['P'].append(P)
@@ -136,7 +121,6 @@
             df_val_res['Objective'].append(INVALID)
 
     df_val_res = pd.DataFrame(df_val_res)
->>>>>>> 613c0ef3
 
     return df_val_res
 
@@ -160,7 +144,7 @@
         if row['Termination'] == "optimal":
             list_of_optimal_results.append(index)
     for index, row in df_val_res.iterrows():
-        if row['Objective'] == INVALID or row['Objective'] == NON_OPTIMAL:
+        if row['Objective'] == INVALID:
             list_of_invalid_indices.append(index)
     
     baseline_df = baseline_df.drop(list_of_invalid_indices)
@@ -169,11 +153,7 @@
         (row["X"], row["P"]): (row["Termination"], row["Objective"])
         for index, row in baseline_df.iterrows()
     }
-<<<<<<< HEAD
-    
-=======
-
->>>>>>> 613c0ef3
+
     input_df = input_df.drop(list_of_invalid_indices)
 
     input_lookup = {
@@ -188,7 +168,7 @@
         params = (row["X"], row["P"])
         if (
             params in baseline_lookup and baseline_lookup[params][0] == "optimal" and baseline_lookup[params][1] != INVALID
-            and params in input_lookup and (input_lookup[params] != INVALID or input_lookup[params] != NON_OPTIMAL)
+            and params in input_lookup and input_lookup[params] != INVALID
         ):
             # This is a signed fractional error, i.e. a negative value
             # indicates a lower objective than the baseline
